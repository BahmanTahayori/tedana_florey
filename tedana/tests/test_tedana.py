--- conflicted
+++ resolved
@@ -63,10 +63,5 @@
         'sphis_hik.nii'
     ]
     for fn in nifti_test_list:
-<<<<<<< HEAD
         compare_nifti(fn, Path(os.path.expanduser('~/data/TED/')),
-                      Path(os.path.expanduser('~/code/TED/')))
-=======
-        compare_nifti(fn, Path('/home/neuro/data/TED/'),
-                      Path('/home/neuro/code/TED.zcat_ffd/'))
->>>>>>> 30762df3
+                      Path(os.path.expanduser('~/code/TED.zcat_ffd/')))