--- conflicted
+++ resolved
@@ -93,12 +93,7 @@
 
 def fit_decay_ts(data, mask, tes, masksum, start_echo):
     """
-<<<<<<< HEAD
     Fit voxel- and timepoint-wise monoexponential decay models to `data`
-=======
-    Fit voxel- and timepoint-wise monoexponential decay models to estimate
-    T2* and S0 timeseries.
->>>>>>> d7807548
 
     Parameters
     ----------
@@ -115,8 +110,6 @@
         given sample
     start_echo : int
         First echo to consider
-<<<<<<< HEAD
-=======
 
     Returns
     -------
@@ -132,7 +125,6 @@
         Full T2* map
     s0vaf : (S x E x T) :obj:`numpy.ndarray`
         Full S0 map
->>>>>>> d7807548
     """
     nx, ny, nz, n_echos, n_trs = data.shape
     echodata = data[mask]
