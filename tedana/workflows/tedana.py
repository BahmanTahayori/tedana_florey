"""Run the "canonical" TE-Dependent ANAlysis workflow."""

import argparse
import datetime
import json
import logging
import os
import os.path as op
import shutil
import sys
from glob import glob

import numpy as np
import pandas as pd
from nilearn.masking import compute_epi_mask
from scipy import stats
from threadpoolctl import threadpool_limits

import tedana.gscontrol as gsc
from tedana import (
    __version__,
    combine,
    decay,
    decomposition,
    io,
    metrics,
    reporting,
    selection,
    utils,
)
from tedana.bibtex import get_description_references
<<<<<<< HEAD
from tedana.config import (
    DEFAULT_ICA_METHOD,
    DEFAULT_N_MAX_ITER,
    DEFAULT_N_MAX_RESTART,
    DEFAULT_N_ROBUST_RUNS,
    DEFAULT_SEED,
)
=======
from tedana.selection.component_selector import ComponentSelector
>>>>>>> 41dafe50
from tedana.stats import computefeats2
from tedana.workflows.parser_utils import (
    check_n_robust_runs_value,
    check_tedpca_value,
    is_valid_file,
)

LGR = logging.getLogger("GENERAL")
RepLGR = logging.getLogger("REPORT")


def _get_parser():
    """Parse command line inputs for tedana.

    Returns
    -------
    parser.parse_args() : argparse dict
    """
    from tedana import __version__

    verstr = f"tedana v{__version__}"
    parser = argparse.ArgumentParser(formatter_class=argparse.ArgumentDefaultsHelpFormatter)
    # Argument parser follow template provided by RalphyZ
    # https://stackoverflow.com/a/43456577
    optional = parser._action_groups.pop()
    required = parser.add_argument_group("Required Arguments")
    required.add_argument(
        "-d",
        dest="data",
        nargs="+",
        metavar="FILE",
        type=lambda x: is_valid_file(parser, x),
        help=(
            "Multi-echo dataset for analysis. May be a "
            "single file with spatially concatenated data "
            "or a set of echo-specific files, in the same "
            "order as the TEs are listed in the -e "
            "argument."
        ),
        required=True,
    )
    required.add_argument(
        "-e",
        dest="tes",
        nargs="+",
        metavar="TE",
        type=float,
        help="Echo times (in ms). E.g., 15.0 39.0 63.0",
        required=True,
    )
    optional.add_argument(
        "--out-dir",
        dest="out_dir",
        type=str,
        metavar="PATH",
        help="Output directory.",
        default=".",
    )
    optional.add_argument(
        "--mask",
        dest="mask",
        metavar="FILE",
        type=lambda x: is_valid_file(parser, x),
        help=(
            "Binary mask of voxels to include in TE "
            "Dependent ANAlysis. Must be in the same "
            "space as `data`. If an explicit mask is not "
            "provided, then Nilearn's compute_epi_mask "
            "function will be used to derive a mask "
            "from the first echo's data."
        ),
        default=None,
    )
    optional.add_argument(
        "--prefix", dest="prefix", type=str, help="Prefix for filenames generated.", default=""
    )
    optional.add_argument(
        "--convention",
        dest="convention",
        action="store",
        choices=["orig", "bids"],
        help=("Filenaming convention. bids will use the latest BIDS derivatives version."),
        default="bids",
    )
    optional.add_argument(
        "--masktype",
        dest="masktype",
        required=False,
        action="store",
        nargs="+",
        help="Method(s) by which to define the adaptive mask.",
        choices=["dropout", "decay", "none"],
        default=["dropout"],
    )
    optional.add_argument(
        "--fittype",
        dest="fittype",
        action="store",
        choices=["loglin", "curvefit"],
        help=(
            "Desired T2*/S0 fitting method. "
            '"loglin" means that a linear model is fit '
            "to the log of the data. "
            '"curvefit" means that a more computationally '
            "demanding monoexponential model is fit "
            "to the raw data. "
        ),
        default="loglin",
    )
    optional.add_argument(
        "--combmode",
        dest="combmode",
        action="store",
        choices=["t2s"],
        help=("Combination scheme for TEs: t2s (Posse 1999)"),
        default="t2s",
    )
    optional.add_argument(
        "--tedpca",
        dest="tedpca",
        type=check_tedpca_value,
        help=(
            "Method with which to select components in TEDPCA. "
            "PCA decomposition with the mdl, kic and aic options "
            "is based on a Moving Average (stationary Gaussian) "
            "process and are ordered from most to least aggressive. "
            "'kundu' or 'kundu-stabilize' are selection methods that "
            "were distributed with MEICA. "
            "Users may also provide a float from 0 to 1, "
            "in which case components will be selected based on the "
            "cumulative variance explained or an integer greater than 1"
            "in which case the specificed number of components will be "
            "selected."
        ),
        default="aic",
    )
    optional.add_argument(
        "--tree",
        dest="tree",
        help=(
            "Decision tree to use. You may use a "
            "packaged tree (tedana_orig, meica, minimal) or supply a JSON "
            "file which matches the decision tree file "
            "specification. Minimal still being tested with more"
            "details in docs"
        ),
        default="tedana_orig",
    )
    optional.add_argument(
        "--ica_method",
        dest="ica_method",
        help=(
            "The applied ICA method. fastica runs FastICA from "
            "sklearn once with the seed value. "
            "robustica will run FastICA n_robust_runs times and uses "
            "clustering methods to overcome the randomness of the FastICA "
            "algorithm. FastICA was the default in tedana version 23 and earlier. "
            "robustica will be slower."
        ),
        choices=["robustica", "fastica"],
        type=str.lower,
        default=DEFAULT_ICA_METHOD,
    )
    optional.add_argument(
        "--seed",
        dest="fixed_seed",
        metavar="INT",
        type=int,
        help=(
            "Value used for random initialization of ICA "
            "algorithm. Set to an integer value for "
            "reproducible ICA results. Set to -1 for "
            "varying results across ICA calls. This"
            "applies to both fastica and robustica methods."
        ),
        default=DEFAULT_SEED,
    )
    optional.add_argument(
        "--n_robust_runs",
        dest="n_robust_runs",
        type=check_n_robust_runs_value,
        help=(
            "The number of times robustica will run. "
            "This is only effective when ica_method is "
            "set to robustica."
        ),
        default=DEFAULT_N_ROBUST_RUNS,
    )
    optional.add_argument(
        "--maxit",
        dest="maxit",
        metavar="INT",
        type=int,
        help=("Maximum number of iterations for ICA."),
        default=DEFAULT_N_MAX_ITER,
    )
    optional.add_argument(
        "--maxrestart",
        dest="maxrestart",
        metavar="INT",
        type=int,
        help=(
            "Maximum number of attempts for ICA. If ICA "
            "fails to converge, the fixed seed will be "
            "updated and ICA will be run again. If "
            "convergence is achieved before maxrestart "
            "attempts, ICA will finish early."
        ),
        default=DEFAULT_N_MAX_RESTART,
    )
    optional.add_argument(
        "--tedort",
        dest="tedort",
        action="store_true",
        help=("Orthogonalize rejected components w.r.t. accepted components prior to denoising."),
        default=False,
    )
    optional.add_argument(
        "--gscontrol",
        dest="gscontrol",
        required=False,
        action="store",
        nargs="+",
        help=(
            "Perform additional denoising to remove "
            "spatially diffuse noise. "
            "This argument can be single value or a space "
            "delimited list"
        ),
        choices=["mir", "gsr"],
        default="",
    )
    optional.add_argument(
        "--no-reports",
        dest="no_reports",
        action="store_true",
        help=(
            "Creates a figures folder with static component "
            "maps, timecourse plots and other diagnostic "
            "images and displays these in an interactive "
            "reporting framework"
        ),
        default=False,
    )
    optional.add_argument(
        "--png-cmap", dest="png_cmap", type=str, help="Colormap for figures", default="coolwarm"
    )
    optional.add_argument(
        "--verbose",
        dest="verbose",
        action="store_true",
        help="Generate intermediate and additional files.",
        default=False,
    )
    optional.add_argument(
        "--lowmem",
        dest="low_mem",
        action="store_true",
        help=(
            "Enables low-memory processing, including the "
            "use of IncrementalPCA. May increase workflow "
            "duration."
        ),
        default=False,
    )
    optional.add_argument(
        "--n-threads",
        dest="n_threads",
        type=int,
        action="store",
        help=(
            "Number of threads to use. Used by "
            "threadpoolctl to set the parameter outside "
            "of the workflow function. Higher numbers of "
            "threads tend to slow down performance on "
            "typical datasets."
        ),
        default=1,
    )
    optional.add_argument(
        "--debug",
        dest="debug",
        action="store_true",
        help=(
            "Logs in the terminal will have increased "
            "verbosity, and will also be written into "
            "a .tsv file in the output directory."
        ),
        default=False,
    )
    optional.add_argument(
        "--t2smap",
        dest="t2smap",
        metavar="FILE",
        type=lambda x: is_valid_file(parser, x),
        help=("Precalculated T2* map in the same space as the input data."),
        default=None,
    )
    optional.add_argument(
        "--mix",
        dest="mixm",
        metavar="FILE",
        type=lambda x: is_valid_file(parser, x),
        help=("File containing mixing matrix. If not provided, ME-PCA & ME-ICA is done."),
        default=None,
    )

    optional.add_argument(
        "--quiet", dest="quiet", help=argparse.SUPPRESS, action="store_true", default=False
    )
    parser.add_argument(
        "--overwrite",
        "-f",
        dest="overwrite",
        action="store_true",
        help="Force overwriting of files.",
        default=False,
    )
    optional.add_argument("-v", "--version", action="version", version=verstr)
    parser._action_groups.append(optional)

    return parser


def tedana_workflow(
    data,
    tes,
    out_dir=".",
    mask=None,
    convention="bids",
    prefix="",
    masktype=["dropout"],
    fittype="loglin",
    combmode="t2s",
<<<<<<< HEAD
    tree="kundu",
    ica_method=DEFAULT_ICA_METHOD,
    n_robust_runs=DEFAULT_N_ROBUST_RUNS,
=======
    tree="tedana_orig",
>>>>>>> 41dafe50
    tedpca="aic",
    fixed_seed=DEFAULT_SEED,
    maxit=DEFAULT_N_MAX_ITER,
    maxrestart=DEFAULT_N_MAX_RESTART,
    tedort=False,
    gscontrol=None,
    no_reports=False,
    png_cmap="coolwarm",
    verbose=False,
    low_mem=False,
    debug=False,
    quiet=False,
    overwrite=False,
    t2smap=None,
    mixm=None,
    tedana_command=None,
):
    """Run the "canonical" TE-Dependent ANAlysis workflow.

    Please remember to cite :footcite:t:`dupre2021te`.

    Parameters
    ----------
    data : :obj:`str` or :obj:`list` of :obj:`str`
        Either a single z-concatenated file (single-entry list or str) or a
        list of echo-specific files, in ascending order.
    tes : :obj:`list`
        List of echo times associated with data in milliseconds.

    Other Parameters
    ----------------
    out_dir : :obj:`str`, optional
        Output directory.
    mask : :obj:`str` or None, optional
        Binary mask of voxels to include in TE Dependent ANAlysis. Must be
        spatially aligned with `data`. If an explicit mask is not provided,
        then Nilearn's compute_epi_mask function will be used to derive a mask
        from the first echo's data.
    convention : {'bids', 'orig'}, optional
        Filenaming convention. bids uses the latest BIDS derivatives version (1.5.0).
        Default is 'bids'.
    prefix : :obj:`str` or None, optional
        Prefix for filenames generated.
        Default is ""
    masktype : :obj:`list` with 'dropout' and/or 'decay' or None, optional
        Method(s) by which to define the adaptive mask. Default is ["dropout"].
    fittype : {'loglin', 'curvefit'}, optional
        Monoexponential fitting method. 'loglin' uses the the default linear
        fit to the log of the data. 'curvefit' uses a monoexponential fit to
        the raw data, which is slightly slower but may be more accurate.
        Default is 'loglin'.
    combmode : {'t2s'}, optional
        Combination scheme for TEs: 't2s' (Posse 1999, default).
    tree : {'tedana_orig', 'meica', 'minimal', 'json file'}, optional
        Decision tree to use for component selection. Can be a
<<<<<<< HEAD
        packaged tree (kundu, minimal) or a user-supplied JSON file that
        matches the decision tree file specification. Minimal is intented
        to be a simpler process that is a bit more conservative, but it
        accepts and rejects some distinct components compared to kundu.
        Testing to better understand the effects of the differences is ongoing.
        Default is 'kundu'.
    ica_method : {'robustica', 'fastica'}, optional
        The applied ICA method. fastica runs FastICA from sklearn
        once with the seed value. 'robustica' will run
        'FastICA' n_robust_runs times and uses clustering methods to overcome
        the randomness of the FastICA algorithm.
        FastICA was the default in tedana version 23 and earlier.
        robustica will be slower.
        Default is 'robustica'
    n_robust_runs : :obj:`int`, optional
        The number of times robustica will run. This is only effective when 'ica_method' is
        set to 'robustica'.
=======
        packaged tree (tedana_orig, meica, minimal) or a user-supplied JSON file that
        matches the decision tree file specification. tedana_orig is the tree that has
        been distributed with tedana from the beginning and was designed to match the
        process in MEICA. A difference between that tree and the older MEICA was
        identified so the original meica tree is also included. meica will always
        accept the same or more components, but those accepted components are sometimes
        high variance so the differences can be non-trivial. Minimal is intented
        to be a simpler process, but it accepts and rejects some distinct components
        compared to the others. Testing to better understand the effects of the
        differences is ongoing. Default is 'tedana_orig'.
>>>>>>> 41dafe50
    tedpca : {'mdl', 'aic', 'kic', 'kundu', 'kundu-stabilize', float, int}, optional
        Method with which to select components in TEDPCA.
        If a float is provided, then it is assumed to represent percentage of variance
        explained (0-1) to retain from PCA. If an int is provided, it will output
        a fixed number of components defined by the integer between 1 and the
        number of time points.
        Default is 'aic'.
    fixed_seed : :obj:`int`, optional
        Value passed to ``mdp.numx_rand.seed()``.
        Set to a positive integer value for reproducible ICA results (fastica/robustica);
        otherwise, set to -1 for varying results across ICA (fastica/robustica) calls.
    maxit : :obj:`int`, optional
        Maximum number of iterations for ICA. Default is 500.
    maxrestart : :obj:`int`, optional
        Maximum number of attempts for ICA. If ICA fails to converge, the
        fixed seed will be updated and ICA will be run again. If convergence
        is achieved before maxrestart attempts, ICA will finish early.
        Default is 10.
    tedort : :obj:`bool`, optional
        Orthogonalize rejected components w.r.t. accepted ones prior to
        denoising. Default is False.
    gscontrol : {None, 'mir', 'gsr'} or :obj:`list`, optional
        Perform additional denoising to remove spatially diffuse noise. Default
        is None.
    no_reports : obj:'bool', optional
        Do not generate .html reports and .png plots. Default is false such
        that reports are generated.
    png_cmap : obj:'str', optional
        Name of a matplotlib colormap to be used when generating figures.
        Cannot be used with --no-png. Default is 'coolwarm'.
    verbose : :obj:`bool`, optional
        Generate intermediate and additional files. Default is False.
    low_mem : :obj:`bool`, optional
        Enables low-memory processing, including the use of IncrementalPCA.
        May increase workflow duration. Default is False.
    debug : :obj:`bool`, optional
        Whether to run in debugging mode or not. Default is False.
    t2smap : :obj:`str`, optional
        Precalculated T2* map in the same space as the input data. Values in
        the map must be in seconds.
    mixm : :obj:`str` or None, optional
        File containing mixing matrix, to be used when re-running the workflow.
        If not provided, ME-PCA and ME-ICA are done. Default is None.
    quiet : :obj:`bool`, optional
        If True, suppresses logging/printing of messages. Default is False.
    overwrite : :obj:`bool`, optional
        If True, force overwriting of files. Default is False.
    tedana_command : :obj:`str`, optional
        If the command-line interface was used, this is the command that was
        run. Default is None.

    Notes
    -----
    This workflow writes out several files. For a complete list of the files
    generated by this workflow, please visit
    https://tedana.readthedocs.io/en/latest/outputs.html

    References
    ----------
    .. footbibliography::
    """
    out_dir = op.abspath(out_dir)
    if not op.isdir(out_dir):
        os.mkdir(out_dir)

    # boilerplate
    prefix = io._infer_prefix(prefix)
    basename = f"{prefix}report"
    extension = "txt"
    repname = op.join(out_dir, (basename + "." + extension))
    bibtex_file = op.join(out_dir, f"{prefix}references.bib")
    repex = op.join(out_dir, (basename + "*"))
    previousreps = glob(repex)
    previousreps.sort(reverse=True)
    for f in previousreps:
        previousparts = op.splitext(f)
        newname = previousparts[0] + "_old" + previousparts[1]
        os.rename(f, newname)

    # create logfile name
    basename = "tedana_"
    extension = "tsv"
    start_time = datetime.datetime.now().strftime("%Y-%m-%dT%H%M%S")
    logname = op.join(out_dir, (basename + start_time + "." + extension))
    utils.setup_loggers(logname, repname, quiet=quiet, debug=debug)

    # Save command into sh file, if the command-line interface was used
    # TODO: use io_generator to save command
    if tedana_command is not None:
        command_file = open(os.path.join(out_dir, "tedana_call.sh"), "w")
        command_file.write(tedana_command)
        command_file.close()
    else:
        # Get variables passed to function if the tedana command is None
        variables = ", ".join(f"{name}={value}" for name, value in locals().items())
        # From variables, remove everything after ", tedana_command"
        variables = variables.split(", tedana_command")[0]
        tedana_command = f"tedana_workflow({variables})"

    LGR.info(f"Using output directory: {out_dir}")

    # ensure tes are in appropriate format
    tes = [float(te) for te in tes]
    n_echos = len(tes)

    # Coerce gscontrol to list
    if not isinstance(gscontrol, list):
        gscontrol = [gscontrol]

    # Check value of tedpca *if* it is a predefined string,
    # a float on [0, 1] or an int >= 1
    tedpca = check_tedpca_value(tedpca, is_parser=False)

    # For z-catted files, make sure it's a list of size 1
    if isinstance(data, str):
        data = [data]

    LGR.info("Initializing and validating component selection tree")
    selector = ComponentSelector(tree)

    LGR.info(f"Loading input data: {[f for f in data]}")
    catd, ref_img = io.load_data(data, n_echos=n_echos)

    io_generator = io.OutputGenerator(
        ref_img,
        convention=convention,
        out_dir=out_dir,
        prefix=prefix,
        config="auto",
        overwrite=overwrite,
        verbose=verbose,
    )

    # Record inputs to OutputGenerator
    # TODO: turn this into an IOManager since this isn't really output
    io_generator.register_input(data)

    # Save system info to json
    info_dict = utils.get_system_version_info()
    info_dict["Command"] = tedana_command

    n_samp, n_echos, n_vols = catd.shape
    LGR.debug(f"Resulting data shape: {catd.shape}")

    # check if TR is 0
    img_t_r = io_generator.reference_img.header.get_zooms()[-1]
    if img_t_r == 0:
        raise OSError(
            "Dataset has a TR of 0. This indicates incorrect"
            " header information. To correct this, we recommend"
            " using this snippet:"
            "\n"
            "https://gist.github.com/jbteves/032c87aeb080dd8de8861cb151bff5d6"
            "\n"
            "to correct your TR to the value it should be."
        )

    if mixm is not None and op.isfile(mixm):
        mixm = op.abspath(mixm)
        # Allow users to re-run on same folder
        mixing_name = io_generator.get_name("ICA mixing tsv")
        if mixm != mixing_name:
            shutil.copyfile(mixm, mixing_name)
            shutil.copyfile(mixm, op.join(io_generator.out_dir, op.basename(mixm)))
    elif mixm is not None:
        raise OSError("Argument 'mixm' must be an existing file.")

    if t2smap is not None and op.isfile(t2smap):
        t2smap_file = io_generator.get_name("t2star img")
        t2smap = op.abspath(t2smap)
        # Allow users to re-run on same folder
        if t2smap != t2smap_file:
            shutil.copyfile(t2smap, t2smap_file)
    elif t2smap is not None:
        raise OSError("Argument 't2smap' must be an existing file.")

    RepLGR.info(
        "TE-dependence analysis was performed on input data using the tedana workflow "
        "\\citep{dupre2021te}."
    )

    if mask and not t2smap:
        # TODO: add affine check
        LGR.info("Using user-defined mask")
        RepLGR.info("A user-defined mask was applied to the data.")
    elif t2smap and not mask:
        LGR.info("Using user-defined T2* map to generate mask")
        t2s_limited_sec = utils.reshape_niimg(t2smap)
        t2s_limited = utils.sec2millisec(t2s_limited_sec)
        t2s_full = t2s_limited.copy()
        mask = (t2s_limited != 0).astype(int)
    elif t2smap and mask:
        LGR.info("Combining user-defined mask and T2* map to generate mask")
        t2s_limited_sec = utils.reshape_niimg(t2smap)
        t2s_limited = utils.sec2millisec(t2s_limited_sec)
        t2s_full = t2s_limited.copy()
        mask = utils.reshape_niimg(mask)
        mask[t2s_limited == 0] = 0  # reduce mask based on T2* map
    else:
        LGR.info("Computing EPI mask from first echo")
        first_echo_img = io.new_nii_like(io_generator.reference_img, catd[:, 0, :])
        mask = compute_epi_mask(first_echo_img)
        RepLGR.info(
            "An initial mask was generated from the first echo using "
            "nilearn's compute_epi_mask function."
        )

    # Create an adaptive mask with at least 1 good echo, for denoising
    mask_denoise, masksum_denoise = utils.make_adaptive_mask(
        catd,
        mask=mask,
        threshold=1,
        methods=masktype,
    )
    LGR.debug(f"Retaining {mask_denoise.sum()}/{n_samp} samples for denoising")
    io_generator.save_file(masksum_denoise, "adaptive mask img")

    # Create an adaptive mask with at least 3 good echoes, for classification
    masksum_clf = masksum_denoise.copy()
    masksum_clf[masksum_clf < 3] = 0
    mask_clf = masksum_clf.astype(bool)
    RepLGR.info(
        "A two-stage masking procedure was applied, in which a liberal mask "
        "(including voxels with good data in at least the first echo) was used for "
        "optimal combination, T2*/S0 estimation, and denoising, while a more conservative mask "
        "(restricted to voxels with good data in at least the first three echoes) was used for "
        "the component classification procedure."
    )
    LGR.debug(f"Retaining {mask_clf.sum()}/{n_samp} samples for classification")

    if t2smap is None:
        LGR.info("Computing T2* map")
        t2s_limited, s0_limited, t2s_full, s0_full = decay.fit_decay(
            catd, tes, mask_denoise, masksum_denoise, fittype
        )

        # set a hard cap for the T2* map
        # anything that is 10x higher than the 99.5 %ile will be reset to 99.5 %ile
        cap_t2s = stats.scoreatpercentile(t2s_full.flatten(), 99.5, interpolation_method="lower")
        LGR.debug(f"Setting cap on T2* map at {utils.millisec2sec(cap_t2s):.5f}s")
        t2s_full[t2s_full > cap_t2s * 10] = cap_t2s
        io_generator.save_file(utils.millisec2sec(t2s_full), "t2star img")
        io_generator.save_file(s0_full, "s0 img")

        if verbose:
            io_generator.save_file(utils.millisec2sec(t2s_limited), "limited t2star img")
            io_generator.save_file(s0_limited, "limited s0 img")

    # optimally combine data
    data_oc = combine.make_optcom(catd, tes, masksum_denoise, t2s=t2s_full, combmode=combmode)

    if "gsr" in gscontrol:
        # regress out global signal
        catd, data_oc = gsc.gscontrol_raw(catd, data_oc, n_echos, io_generator)

    fout = io_generator.save_file(data_oc, "combined img")
    LGR.info(f"Writing optimally combined data set: {fout}")

    if mixm is None:
        # Identify and remove thermal noise from data
        dd, n_components = decomposition.tedpca(
            catd,
            data_oc,
            mask_clf,
            masksum_clf,
            io_generator,
            tes=tes,
            algorithm=tedpca,
            kdaw=10.0,
            rdaw=1.0,
            low_mem=low_mem,
        )
        if verbose:
            io_generator.save_file(utils.unmask(dd, mask_clf), "whitened img")

        # Perform ICA, calculate metrics, and apply decision tree
        # Restart when ICA fails to converge or too few BOLD components found
        keep_restarting = True
        n_restarts = 0
        seed = fixed_seed
        while keep_restarting:
            mmix, seed = decomposition.tedica(
                dd,
                n_components,
                seed,
                ica_method,
                n_robust_runs,
                maxit,
                maxrestart=(maxrestart - n_restarts),
            )
            seed += 1
            n_restarts = seed - fixed_seed

            # Estimate betas and compute selection metrics for mixing matrix
            # generated from dimensionally reduced data using full data (i.e., data
            # with thermal noise)
            necessary_metrics = selector.necessary_metrics
            # The figures require some metrics that might not be used by the decision tree.
            extra_metrics = ["variance explained", "normalized variance explained", "kappa", "rho"]
            necessary_metrics = sorted(list(set(necessary_metrics + extra_metrics)))

            comptable = metrics.collect.generate_metrics(
                catd,
                data_oc,
                mmix,
                masksum_clf,
                tes,
                io_generator,
                "ICA",
                metrics=necessary_metrics,
            )
            LGR.info("Selecting components from ICA results")
            selector = selection.automatic_selection(
                comptable,
                selector,
                n_echos=n_echos,
                n_vols=n_vols,
            )
            n_likely_bold_comps = selector.n_likely_bold_comps_
            if (n_restarts < maxrestart) and (n_likely_bold_comps == 0):
                LGR.warning("No BOLD components found. Re-attempting ICA.")
            elif n_likely_bold_comps == 0:
                LGR.warning("No BOLD components found, but maximum number of restarts reached.")
                keep_restarting = False
            else:
                keep_restarting = False

            # If we're going to restart, temporarily allow force overwrite
            if keep_restarting:
                io_generator.overwrite = True
                # Create a re-initialized selector object if rerunning
                selector = ComponentSelector(tree)

            RepLGR.disabled = True  # Disable the report to avoid duplicate text
        RepLGR.disabled = False  # Re-enable the report after the while loop is escaped
        io_generator.overwrite = overwrite  # Re-enable original overwrite behavior
    else:
        LGR.info("Using supplied mixing matrix from ICA")
        mixing_file = io_generator.get_name("ICA mixing tsv")
        mmix = pd.read_table(mixing_file).values

        selector = ComponentSelector(tree)
        necessary_metrics = selector.necessary_metrics
        # The figures require some metrics that might not be used by the decision tree.
        extra_metrics = ["variance explained", "normalized variance explained", "kappa", "rho"]
        necessary_metrics = sorted(list(set(necessary_metrics + extra_metrics)))

        comptable = metrics.collect.generate_metrics(
            catd,
            data_oc,
            mmix,
            masksum_clf,
            tes,
            io_generator,
            "ICA",
            metrics=necessary_metrics,
        )
        selector = selection.automatic_selection(
            comptable,
            selector,
            n_echos=n_echos,
            n_vols=n_vols,
        )

    # TODO The ICA mixing matrix should be written out after it is created
    #     It is currently being writen after component selection is done
    #     and rewritten if an existing mixing matrix is given as an input
    comp_names = comptable["Component"].values
    mixing_df = pd.DataFrame(data=mmix, columns=comp_names)
    if not op.exists(io_generator.get_name("ICA mixing tsv")):
        io_generator.save_file(mixing_df, "ICA mixing tsv")
    else:  # Make sure the relative path to the supplied mixing matrix is saved in the registry
        io_generator.registry["ICA mixing tsv"] = op.basename(
            io_generator.get_name("ICA mixing tsv")
        )
    betas_oc = utils.unmask(computefeats2(data_oc, mmix, mask_denoise), mask_denoise)
    io_generator.save_file(betas_oc, "z-scored ICA components img")

    # Save component selector and tree
    selector.to_files(io_generator)
    # Save metrics and metadata
    metric_metadata = metrics.collect.get_metadata(comptable)
    io_generator.save_file(metric_metadata, "ICA metrics json")

    decomp_metadata = {
        "Method": (
            "Independent components analysis with FastICA algorithm implemented by sklearn. "
        ),
    }
    for comp_name in comp_names:
        decomp_metadata[comp_name] = {
            "Description": "ICA fit to dimensionally-reduced optimally combined data.",
            "Method": "tedana",
        }
    io_generator.save_file(decomp_metadata, "ICA decomposition json")

    if selector.n_likely_bold_comps_ == 0:
        LGR.warning("No BOLD components detected! Please check data and results!")

    # TODO: un-hack separate comptable
    comptable = selector.component_table_

    mmix_orig = mmix.copy()
    if tedort:
        comps_accepted = selector.accepted_comps_
        comps_rejected = selector.rejected_comps_
        acc_ts = mmix[:, comps_accepted]
        rej_ts = mmix[:, comps_rejected]
        betas = np.linalg.lstsq(acc_ts, rej_ts, rcond=None)[0]
        pred_rej_ts = np.dot(acc_ts, betas)
        resid = rej_ts - pred_rej_ts
        mmix[:, comps_rejected] = resid
        comp_names = [
            io.add_decomp_prefix(comp, prefix="ICA", max_value=comptable.index.max())
            for comp in range(selector.n_comps_)
        ]

        mixing_df = pd.DataFrame(data=mmix, columns=comp_names)
        io_generator.save_file(mixing_df, "ICA orthogonalized mixing tsv")
        RepLGR.info(
            "Rejected components' time series were then "
            "orthogonalized with respect to accepted components' time "
            "series."
        )

    io.writeresults(
        data_oc,
        mask=mask_denoise,
        comptable=comptable,
        mmix=mmix,
        io_generator=io_generator,
    )

    if "mir" in gscontrol:
        gsc.minimum_image_regression(data_oc, mmix, mask_denoise, comptable, io_generator)

    if verbose:
        io.writeresults_echoes(catd, mmix, mask_denoise, comptable, io_generator)

    # Write out registry of outputs
    io_generator.save_self()

    # Write out BIDS-compatible description file
    derivative_metadata = {
        "Name": "tedana Outputs",
        "BIDSVersion": "1.5.0",
        "DatasetType": "derivative",
        "GeneratedBy": [
            {
                "Name": "tedana",
                "Version": __version__,
                "Description": (
                    "A denoising pipeline for the identification and removal "
                    "of non-BOLD noise from multi-echo fMRI data."
                ),
                "CodeURL": "https://github.com/ME-ICA/tedana",
                "Node": {
                    "Name": info_dict["Node"],
                    "System": info_dict["System"],
                    "Machine": info_dict["Machine"],
                    "Processor": info_dict["Processor"],
                    "Release": info_dict["Release"],
                    "Version": info_dict["Version"],
                },
                "Python": info_dict["Python"],
                "Python_Libraries": info_dict["Python_Libraries"],
                "Command": info_dict["Command"],
            }
        ],
    }
    with open(io_generator.get_name("data description json"), "w") as fo:
        json.dump(derivative_metadata, fo, sort_keys=True, indent=4)

    RepLGR.info(
        "\n\nThis workflow used numpy \\citep{van2011numpy}, scipy \\citep{virtanen2020scipy}, "
        "pandas \\citep{mckinney2010data,reback2020pandas}, "
        "scikit-learn \\citep{pedregosa2011scikit}, "
        "nilearn, bokeh \\citep{bokehmanual}, matplotlib \\citep{Hunter2007}, "
        "and nibabel \\citep{brett_matthew_2019_3233118}."
    )

    RepLGR.info(
        "This workflow also used the Dice similarity index "
        "\\citep{dice1945measures,sorensen1948method}."
    )

    with open(repname) as fo:
        report = [line.rstrip() for line in fo.readlines()]
        report = " ".join(report)
        # Double-spaces reflect new paragraphs
        report = report.replace("  ", "\n\n")

    with open(repname, "w") as fo:
        fo.write(report)

    # Collect BibTeX entries for cited papers
    references = get_description_references(report)

    with open(bibtex_file, "w") as fo:
        fo.write(references)

    if not no_reports:
        LGR.info("Making figures folder with static component maps and timecourse plots.")

        dn_ts, hikts, lowkts = io.denoise_ts(data_oc, mmix, mask_denoise, comptable)

        reporting.static_figures.carpet_plot(
            optcom_ts=data_oc,
            denoised_ts=dn_ts,
            hikts=hikts,
            lowkts=lowkts,
            mask=mask_denoise,
            io_generator=io_generator,
            gscontrol=gscontrol,
        )
        reporting.static_figures.comp_figures(
            data_oc,
            mask=mask_denoise,
            comptable=comptable,
            mmix=mmix_orig,
            io_generator=io_generator,
            png_cmap=png_cmap,
        )
        reporting.static_figures.plot_t2star_and_s0(io_generator=io_generator, mask=mask_denoise)

        LGR.info("Generating dynamic report")
        reporting.generate_report(io_generator)

    LGR.info("Workflow completed")
    utils.teardown_loggers()


def _main(argv=None):
    """Run the tedana workflow."""
    if argv:
        # relevant for tests when CLI called with tedana_cli._main(args)
        tedana_command = "tedana " + " ".join(argv)
    else:
        tedana_command = "tedana " + " ".join(sys.argv[1:])
    options = _get_parser().parse_args(argv)
    kwargs = vars(options)
    n_threads = kwargs.pop("n_threads")
    n_threads = None if n_threads == -1 else n_threads
    with threadpool_limits(limits=n_threads, user_api=None):
        tedana_workflow(**kwargs, tedana_command=tedana_command)


if __name__ == "__main__":
    _main()<|MERGE_RESOLUTION|>--- conflicted
+++ resolved
@@ -29,7 +29,6 @@
     utils,
 )
 from tedana.bibtex import get_description_references
-<<<<<<< HEAD
 from tedana.config import (
     DEFAULT_ICA_METHOD,
     DEFAULT_N_MAX_ITER,
@@ -37,9 +36,7 @@
     DEFAULT_N_ROBUST_RUNS,
     DEFAULT_SEED,
 )
-=======
 from tedana.selection.component_selector import ComponentSelector
->>>>>>> 41dafe50
 from tedana.stats import computefeats2
 from tedana.workflows.parser_utils import (
     check_n_robust_runs_value,
@@ -374,13 +371,9 @@
     masktype=["dropout"],
     fittype="loglin",
     combmode="t2s",
-<<<<<<< HEAD
-    tree="kundu",
+    tree="tedana_orig",
     ica_method=DEFAULT_ICA_METHOD,
     n_robust_runs=DEFAULT_N_ROBUST_RUNS,
-=======
-    tree="tedana_orig",
->>>>>>> 41dafe50
     tedpca="aic",
     fixed_seed=DEFAULT_SEED,
     maxit=DEFAULT_N_MAX_ITER,
@@ -436,13 +429,16 @@
         Combination scheme for TEs: 't2s' (Posse 1999, default).
     tree : {'tedana_orig', 'meica', 'minimal', 'json file'}, optional
         Decision tree to use for component selection. Can be a
-<<<<<<< HEAD
-        packaged tree (kundu, minimal) or a user-supplied JSON file that
-        matches the decision tree file specification. Minimal is intented
-        to be a simpler process that is a bit more conservative, but it
-        accepts and rejects some distinct components compared to kundu.
-        Testing to better understand the effects of the differences is ongoing.
-        Default is 'kundu'.
+        packaged tree (tedana_orig, meica, minimal) or a user-supplied JSON file that
+        matches the decision tree file specification. tedana_orig is the tree that has
+        been distributed with tedana from the beginning and was designed to match the
+        process in MEICA. A difference between that tree and the older MEICA was
+        identified so the original meica tree is also included. meica will always
+        accept the same or more components, but those accepted components are sometimes
+        high variance so the differences can be non-trivial. Minimal is intented
+        to be a simpler process, but it accepts and rejects some distinct components
+        compared to the others. Testing to better understand the effects of the
+        differences is ongoing. Default is 'tedana_orig'.
     ica_method : {'robustica', 'fastica'}, optional
         The applied ICA method. fastica runs FastICA from sklearn
         once with the seed value. 'robustica' will run
@@ -454,18 +450,6 @@
     n_robust_runs : :obj:`int`, optional
         The number of times robustica will run. This is only effective when 'ica_method' is
         set to 'robustica'.
-=======
-        packaged tree (tedana_orig, meica, minimal) or a user-supplied JSON file that
-        matches the decision tree file specification. tedana_orig is the tree that has
-        been distributed with tedana from the beginning and was designed to match the
-        process in MEICA. A difference between that tree and the older MEICA was
-        identified so the original meica tree is also included. meica will always
-        accept the same or more components, but those accepted components are sometimes
-        high variance so the differences can be non-trivial. Minimal is intented
-        to be a simpler process, but it accepts and rejects some distinct components
-        compared to the others. Testing to better understand the effects of the
-        differences is ongoing. Default is 'tedana_orig'.
->>>>>>> 41dafe50
     tedpca : {'mdl', 'aic', 'kic', 'kundu', 'kundu-stabilize', float, int}, optional
         Method with which to select components in TEDPCA.
         If a float is provided, then it is assumed to represent percentage of variance
